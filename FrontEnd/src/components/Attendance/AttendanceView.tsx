--- conflicted
+++ resolved
@@ -215,21 +215,6 @@
     return <Badge color={colors[status] || 'gray'}>{status.replace('_', ' ')}</Badge>;
   };
 
-<<<<<<< HEAD
-  // FIXED: Added null safety checks
-  const getWorkDurationBadge = (duration: string | null | undefined) => {
-    if (!duration) {
-      return <Badge color="gray">Unknown</Badge>;
-    }
-    
-    const colors: { [key: string]: string } = {
-      'full_day': 'success',
-      'half_day': 'info',
-      'short_leave': 'warning',
-      'on_leave': 'purple'
-    };
-    return <Badge color={colors[duration] || 'gray'}>{duration.replace('_', ' ')}</Badge>;
-=======
 // null-safe badge
 const getWorkDurationBadge = (duration?: string | null) => {
   const label = duration ? duration.replace(/_/g, ' ') : 'Action required';
@@ -238,7 +223,6 @@
     half_day: 'info',
     short_leave: 'warning',
     on_leave: 'purple',
->>>>>>> aa7016d4
   };
   const color = duration ? (colorMap[duration] ?? 'gray') : 'warning';
   return <Badge color={color}>{label}</Badge>;
