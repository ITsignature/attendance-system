--- conflicted
+++ resolved
@@ -3,78 +3,6 @@
 import { Button, Label, TextInput, Alert } from 'flowbite-react';
 import { useDynamicRBAC } from './rbacSystem';
 
-<<<<<<< HEAD
-
-const AdminLoginPage: React.FC = () => {
- const [email, setEmail] = useState(''); // REMOVE default demo email
-   const [password, setPassword] = useState(''); // REMOVE default demo password
-   const [loading, setLoading] = useState(false);
-   const [error, setError] = useState('');
-   const [remainingAttempts, setRemainingAttempts] = useState(null);
-    const [isLoading, setIsLoading] = useState(false);
-     const [showPassword, setShowPassword] = useState(false);
-   
-   const { login } = useDynamicRBAC();
-   const navigate = useNavigate();
- 
-   const handleSubmit = async (e: React.FormEvent) => {
-     e.preventDefault();
-     
-     if (!email || !password) {
-       setError('Please enter both email and password');
-       return;
-     }
- 
-     setLoading(true);
-     setError('');
-     setRemainingAttempts(null);
- 
-     try {
-       const success = await login(email, password);
- 
-       console.log('Login success:', success);
-       
-       if (success) {
-         // Redirect to dashboard on successful login
-         navigate('/dashboard');
-       } else {
-         setError('Invalid email or password. Only admin users can access this system.');
-       }
-     } catch (error: any) {
-       console.error('Login error:', error);
-       
-       // Handle specific error responses from backend
-       if (error.response?.data) {
-         const errorData = error.response.data;
-         setError(errorData.message || 'Login failed');
-         
-         // Show remaining attempts if account is being locked
-         if (errorData.remainingAttempts !== undefined) {
-           setRemainingAttempts(errorData.remainingAttempts);
-         }
-       } else {
-         setError('Login failed. Please check your credentials and try again.');
-       }
-     } finally {
-       setLoading(false);
-     }
-   };
- 
-  const handleDemoLogin = (demoEmail: string, demoPassword: string) => {
-    setEmail(demoEmail);
-    setPassword(demoPassword);
-    setError('');
-  };
-
-  // const getRoleInfo = (roleId: string) => {
-  //   return roles.find(role => role.id === roleId);
-  // };
-
-  // const getClientInfo = (clientId: string) => {
-  //   return clients.find(client => client.id === clientId);
-  // };
-
-=======
 
 const AdminLogin = () => {
   const [email, setEmail] = useState(''); // REMOVE default demo email
@@ -139,7 +67,6 @@
     }
   };
 
->>>>>>> c5561fa2
   return (
     <div className="min-h-screen flex items-center justify-center bg-gray-50 py-12 px-4 sm:px-6 lg:px-8">
       <div className="max-w-md w-full space-y-8">
@@ -227,80 +154,6 @@
                 'Sign in to Admin Panel'
               )}
             </Button>
-<<<<<<< HEAD
-          </form>
-
-          {/* Demo Access */}
-          {/* <div className="mt-6 pt-6 border-t border-gray-200 dark:border-gray-700">
-            <div className="text-center mb-4">
-              <Button
-                color="green"
-                outline
-                onClick={() => setShowDemoUsers(!showDemoUsers)}
-                className="w-full"
-              >
-                {showDemoUsers ? 'Hide' : 'Show'} Demo Users
-              </Button>
-            </div>
-
-            {showDemoUsers && (
-              <div className="space-y-3">
-                <h3 className="text-sm font-medium text-gray-900 dark:text-white">
-                  Quick Demo Access:
-                </h3>
-                {demoCredentials.map((demo, index) => (
-                  <Card key={index} className="bg-gray-50 dark:bg-gray-800 cursor-pointer hover:bg-gray-100 dark:hover:bg-gray-700 transition-colors">
-                    <div 
-                      className="flex items-center justify-between"
-                      onClick={() => handleDemoLogin(demo.email, demo.password)}
-                    >
-                      <div className="flex-1">
-                        <div className="flex items-center space-x-3">
-                          <div className="w-10 h-10 bg-gradient-to-r from-purple-500 to-blue-500 rounded-full flex items-center justify-center">
-                            <span className="text-white text-sm font-bold">
-                              {demo.name.charAt(0)}
-                            </span>
-                          </div>
-                          <div>
-                            <p className="text-sm font-medium text-gray-900 dark:text-white">
-                              {demo.name}
-                            </p>
-                            <p className="text-xs text-gray-500 dark:text-gray-400">
-                              {demo.email}
-                            </p>
-                          </div>
-                        </div>
-                        <div className="flex items-center space-x-2 mt-2">
-                          <Badge color="purple" size="xs">{demo.role}</Badge>
-                          <Badge color="blue" size="xs">{demo.client}</Badge>
-                          <Badge 
-                            color={demo.access === 'Full Access' ? 'red' : 'yellow'} 
-                            size="xs"
-                          >
-                            {demo.access}
-                          </Badge>
-                        </div>
-                      </div>
-                      <Button size="xs" gradientDuoTone="purpleToBlue">
-                        Login
-                      </Button>
-                    </div>
-                  </Card>
-                ))}
-                
-                <div className="text-xs text-gray-500 dark:text-gray-400 text-center mt-3">
-                  Password for all demo accounts: <code className="bg-gray-200 dark:bg-gray-700 px-1 rounded">demo123</code>
-                </div>
-              </div>
-            )}
-          </div> */}
-
-          {/* Footer */}
-          <div className="mt-6 text-center text-xs text-gray-500 dark:text-gray-400">
-            <p>Secure admin access for HR management</p>
-            <p className="mt-1">Multi-tenant RBAC system</p>
-=======
->>>>>>> c5561fa2
           </div>
 
           {/* Security Notice */}
